--- conflicted
+++ resolved
@@ -38,17 +38,10 @@
     clock_limit = 9990 # This is a realistic estimate of the max clock rate (100us for TS/pin10 processing to load next value into buffer and 100ns pipeline delay on pin 14 edge to update output values)
 
     @set_passed_properties(
-<<<<<<< HEAD
-        property_names = {'connection_table_properties': ['com_port', 'update_mode', 'baud_rate', 'default_baud_rate']}
+        property_names = {'connection_table_properties': ['com_port', 'baud_rate', 'default_baud_rate', 'update_mode', 'synchronous_first_line_repeat',]}
         )
     def __init__(self, name, parent_device, 
-                 com_port = "", baud_rate=115200, default_baud_rate=None, update_mode='synchronous', **kwargs):
-=======
-        property_names = {'connection_table_properties': ['update_mode', 'synchronous_first_line_repeat']}
-        )
-    def __init__(self, name, parent_device, 
-                 com_port = "", baud_rate=115200, update_mode='synchronous', synchronous_first_line_repeat=False, **kwargs):
->>>>>>> 4b1b35be
+                 com_port = "", baud_rate=115200, default_baud_rate=None, update_mode='synchronous', synchronous_first_line_repeat=False, **kwargs):
 
         IntermediateDevice.__init__(self, name, parent_device, **kwargs)
         self.BLACS_connection = '%s,%s'%(com_port, str(baud_rate))
